--- conflicted
+++ resolved
@@ -55,23 +55,7 @@
   }
 }
 
-<<<<<<< HEAD
-/**
- * Create and/or clean the "out" directory, setting it up for conversion.
- */
-async function writeFile(outPath: string, newSource: string|undefined) {
-  mkdirp.sync(path.dirname(outPath));
-  if (newSource !== undefined) {
-    await fs.writeFile(outPath, newSource);
-  } else if (fs.existsSync(outPath)) {
-    await fs.unlink(outPath);
-  }
-}
-
 export function configureAnalyzer(options: PackageConversionSettings) {
-=======
-export function configureAnalyzer(options: ConvertPackageOptions) {
->>>>>>> c13ee757
   const inDir = options.inDir;
 
   const urlLoader = new InMemoryOverlayUrlLoader(new FSUrlLoader(inDir));
