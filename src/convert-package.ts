--- conflicted
+++ resolved
@@ -18,13 +18,10 @@
 import {generatePackageJson, readJson, writeJson} from './manifest-converter';
 import {ProjectConverter} from './project-converter';
 import {polymerFileOverrides} from './special-casing';
-<<<<<<< HEAD
 import {PackageUrlHandler} from './urls/package-url-handler';
 import {PackageType} from './urls/types';
 import {getDocumentUrl} from './urls/util';
-=======
 import {mkdirp, rimraf, writeFileResults} from './util';
->>>>>>> 853144ca
 
 
 /**
@@ -59,19 +56,6 @@
   }
 }
 
-<<<<<<< HEAD
-/**
- * Create and/or clean the "out" directory, setting it up for conversion.
- */
-async function writeFile(outPath: string, newSource: string|undefined) {
-  mkdirp.sync(path.dirname(outPath));
-  if (newSource !== undefined) {
-    await fs.writeFile(outPath, newSource);
-  } else if (fs.existsSync(outPath)) {
-    await fs.unlink(outPath);
-  }
-}
-
 /**
  * Create the default conversion settings, adding any "main" files from the
  * current package's bower.json maifest to the "includes" set.
@@ -99,10 +83,6 @@
       (d) => PackageUrlHandler.isUrlInternalToPackage(getDocumentUrl(d)) &&
           !conversionSettings.excludes.has(d.url));
 }
-=======
-export function configureAnalyzer(options: PackageConversionSettings) {
-  const inDir = options.inDir;
->>>>>>> 853144ca
 
 /**
  * Configure a basic analyzer instance for the package under conversion.
@@ -134,7 +114,7 @@
   const bowerJson = readJson(options.inDir, 'bower.json');
   const analyzer = configureAnalyzer(options);
   const analysis = await analyzer.analyzePackage();
-<<<<<<< HEAD
+  await setupOutDir(options.outDir, !!options.cleanOutDir);
 
   // Create the url handler & converter.
   const urlHandler =
@@ -148,20 +128,14 @@
     converter.convertDocument(document);
   }
 
-  // Gather all results, and write them to disk.
-  for (const [newPath, newSource] of converter.getResults()) {
+  // Filter out external results before writing them to disk.
+  const results = converter.getResults();
+  for (const [newPath] of results) {
     if (!PackageUrlHandler.isUrlInternalToPackage(newPath)) {
-      continue;
+      results.delete(newPath);
     }
-    const filePath = path.resolve(outDir, newPath);
-    await writeFile(filePath, newSource);
   }
-=======
-  const converter = configureConverter(analysis, options);
-  const results = await converter.convert();
-  await setupOutDir(options.outDir, !!options.cleanOutDir);
   await writeFileResults(outDir, results);
->>>>>>> 853144ca
 
   // Generate a new package.json, and write it to disk.
   try {
