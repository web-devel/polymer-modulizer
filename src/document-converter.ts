/**
 * @license
 * Copyright (c) 2017 The Polymer Project Authors. All rights reserved.
 * This code may only be used under the BSD style license found at
 * http://polymer.github.io/LICENSE.txt
 * The complete set of authors may be found at
 * http://polymer.github.io/AUTHORS.txt
 * The complete set of contributors may be found at
 * http://polymer.github.io/CONTRIBUTORS.txt
 * Code distributed by Google as part of the polymer project is also
 * subject to an additional IP rights grant found at
 * http://polymer.github.io/PATENTS.txt
 */

import * as astTypes from 'ast-types';
import {NodePath} from 'ast-types';
import * as dom5 from 'dom5';
import * as estree from 'estree';
import {BlockStatement, Identifier, ImportDeclaration, MemberExpression, Node, Program} from 'estree';
import {Iterable as IterableX} from 'ix';
import * as jsc from 'jscodeshift';
import * as parse5 from 'parse5';
import * as path from 'path';
import {Document, Import, isPositionInsideRange, ParsedHtmlDocument, Severity, Warning} from 'polymer-analyzer';
import * as recast from 'recast';

import {ConversionSettings} from './conversion-settings';
import {ConversionResult, JsExport, NamespaceMemberToExport} from './js-module';
import {removeNamespaceInitializers} from './passes/remove-namespace-initializers';
import {removeUnnecessaryEventListeners} from './passes/remove-unnecessary-waits';
import {removeWrappingIIFEs} from './passes/remove-wrapping-iife';
import {rewriteNamespacesAsExports} from './passes/rewrite-namespace-exports';
import {rewriteToplevelThis} from './passes/rewrite-toplevel-this';
<<<<<<< HEAD
import {ProjectConverter} from './project-converter';
import {ConvertedDocumentFilePath, ConvertedDocumentUrl, OriginalDocumentUrl, PackageType} from './urls/types';
import {UrlHandlerInterface} from './urls/url-handler-interface';
import {getDocumentUrl} from './urls/util';
=======
import {ConvertedDocumentUrl, OriginalDocumentUrl} from './urls/types';
import {convertHtmlDocumentUrl, convertJsDocumentUrl, getDocumentUrl, getHtmlDocumentConvertedFilePath, getJsModuleConvertedFilePath, getRelativeUrl} from './urls/util';
>>>>>>> 853144ca
import {findAvailableIdentifier, getMemberName, getMemberPath, getModuleId, getNodeGivenAnalyzerAstNode, nodeToTemplateLiteral, serializeNode} from './util';

/**
 * Keep a map of dangerous references to check for. Output the related warning
 * message when one is found.
 */
const dangerousReferences = new Map<string, string>([
  [
    'document.currentScript',
    `document.currentScript is always \`null\` in an ES6 module.`
  ],
]);

/**
 * Keep a set of elements to ignore when Recreating HTML contents by adding
 * code to the top of a program.
 */
const generatedElementBlacklist = new Set<string|undefined>([
  'base',
  'link',
  'meta',
  'script',
]);

/**
 * Pairs a subtree of an AST (`path` as a `NodePath`) to be replaced with a
 * reference to a particular import binding represented by the JSExport
 * `target`.
 */
type ImportReference = {
  path: NodePath,
  target: JsExport,
};

/** Represents a change to a portion of a file. */
interface Edit {
  offsets: [number, number];
  replacementText: string;
}

/**
 * Convert a module specifier & an optional set of named exports (or '*' to
 * import entire namespace) to a set of ImportDeclaration objects.
 */
function getImportDeclarations(
    specifierUrl: string,
    namedImports: Iterable<JsExport>,
    importReferences: ReadonlySet<ImportReference> = new Set(),
    usedIdentifiers: Set<string> = new Set()): ImportDeclaration[] {
  // A map from imports (as `JsExport`s) to their assigned specifier names.
  const assignedNames = new Map<JsExport, string>();
  // Find an unused identifier and mark it as used.
  function assignAlias(import_: JsExport, requestedAlias: string) {
    const alias = findAvailableIdentifier(requestedAlias, usedIdentifiers);
    usedIdentifiers.add(alias);
    assignedNames.set(import_, alias);
    return alias;
  }

  const namedImportsArray = [...namedImports];
  const namedSpecifiers =
      namedImportsArray.filter((import_) => import_.name !== '*')
          .map((import_) => {
            const name = import_.name;
            const alias = assignAlias(import_, import_.name);

            if (alias === name) {
              return jsc.importSpecifier(jsc.identifier(name));
            } else {
              return jsc.importSpecifier(
                  jsc.identifier(name), jsc.identifier(alias));
            }
          });

  const importDeclarations: ImportDeclaration[] = [];

  // If a module namespace was referenced, create a new namespace import
  const namespaceImports =
      namedImportsArray.filter((import_) => import_.name === '*');
  if (namespaceImports.length > 1) {
    throw new Error(
        `More than one namespace import was given for '${specifierUrl}'.`);
  }

  const namespaceImport = namespaceImports[0];
  if (namespaceImport) {
    const alias = assignAlias(namespaceImport, getModuleId(specifierUrl));

    importDeclarations.push(jsc.importDeclaration(
        [jsc.importNamespaceSpecifier(jsc.identifier(alias))],
        jsc.literal(specifierUrl)));
  }

  // If any named imports were referenced, create a new import for all named
  // members. If `namedSpecifiers` is empty but a namespace wasn't imported
  // either, then still add an empty importDeclaration to trigger the load.
  if (namedSpecifiers.length > 0 || namespaceImport === undefined) {
    importDeclarations.push(
        jsc.importDeclaration(namedSpecifiers, jsc.literal(specifierUrl)));
  }

  // Replace all references to all imports with the assigned name for each
  // import.
  for (const {target, path} of importReferences) {
    const assignedName = assignedNames.get(target);
    if (!assignedName) {
      throw new Error(
          `The import '${target.name}' was not assigned an identifier.`);
    }

    path.replace(jsc.identifier(assignedName));
  }

  return importDeclarations;
}


/**
 * Converts a Document from Bower to NPM. This supports converting HTML files
 * to JS Modules (using JavaScript import/export statements) or the more simple
 * HTML -> HTML conversion.
 */
export class DocumentConverter {
  private readonly originalUrl: OriginalDocumentUrl;
  private readonly convertedUrl: ConvertedDocumentUrl;
  private readonly projectConverter: ProjectConverter;
  private readonly urlHandler: UrlHandlerInterface;
  private readonly conversionSettings: ConversionSettings;
  private readonly document: Document;
  private readonly packageName: string;
  private readonly packageType: PackageType;

  // Dependencies not to convert, because they already have been / are currently
  // being converted.
  private readonly visited: Set<OriginalDocumentUrl>;

  private readonly _claimedDomModules = new Set<parse5.ASTNode>();
  constructor(
      projectConverter: ProjectConverter, document: Document,
      visited: Set<OriginalDocumentUrl>) {
    this.projectConverter = projectConverter;
    this.conversionSettings = projectConverter.conversionSettings;
    this.urlHandler = projectConverter.urlHandler;
    this.document = document;
    this.originalUrl = getDocumentUrl(document);
    this.packageName = this.urlHandler.getPackageNameForUrl(this.originalUrl);
    this.packageType = this.urlHandler.getPackageTypeForUrl(this.originalUrl);
    this.convertedUrl = this.convertDocumentUrl(this.originalUrl);
    this.visited = visited;
  }

  /**
   * Returns the HTML Imports from a document, except imports to documents
   * specifically excluded in the ConversionSettings.
   *
   * Note: Imports that are not found are not returned by the analyzer.
   */
  private getHtmlImports() {
    return IterableX.from(this.document.getFeatures({kind: 'html-import'}))
        .filter((f: Import) => {
          for (const exclude of this.conversionSettings.excludes) {
            if (f.document.url.endsWith(exclude)) {
              return false;
            }
          }
          return true;
        });
  }

  convertToJsModule(): ConversionResult {
    const combinedToplevelStatements = [];
    let prevScriptNode: parse5.ASTNode|undefined = undefined;
    for (const script of this.document.getFeatures({kind: 'js-document'})) {
      const scriptProgram =
          recast.parse(script.parsedDocument.contents).program;
      rewriteToplevelThis(scriptProgram);
      // We need to inline templates on a per-script basis, otherwise we run
      // into trouble matching up analyzer AST nodes with our own.
      this.inlineTemplates(scriptProgram, script);
      const comments: string[] = getCommentsBetween(
          this.document.parsedDocument.ast, prevScriptNode, script.astNode);
      const statements =
          attachCommentsToFirstStatement(comments, scriptProgram.body);
      combinedToplevelStatements.push(...statements);
      prevScriptNode = script.astNode;
    }
    const trailingComments = getCommentsBetween(
        this.document.parsedDocument.ast, prevScriptNode, undefined);
    const maybeCommentStatement =
        attachCommentsToFirstStatement(trailingComments, []);
    combinedToplevelStatements.push(...maybeCommentStatement);
    const program = jsc.program(combinedToplevelStatements);
    // Convert dependencies first, so we know what exports they have.
    this.convertDependencies();
    removeUnnecessaryEventListeners(program);
    removeWrappingIIFEs(program);
    const importedReferences = this.collectNamespacedReferences(program);
    // Add imports for every non-module <script> tag to just import the file
    // itself.
    for (const scriptImports of this.document.getFeatures(
             {kind: 'html-script'})) {
      const oldScriptUrl = getDocumentUrl(scriptImports.document);
      const newScriptUrl = this.convertScriptUrl(oldScriptUrl);
      importedReferences.set(newScriptUrl, new Set());
    }
    this.addJsImports(program, importedReferences);
    this.insertCodeToGenerateHtmlElements(program);

    removeNamespaceInitializers(program, this.conversionSettings.namespaces);
    const {localNamespaceNames, namespaceNames, exportMigrationRecords} =
        rewriteNamespacesAsExports(
            program, this.document, this.conversionSettings.namespaces);

    for (const namespaceName of namespaceNames) {
      this.rewriteNamespaceThisReferences(program, namespaceName);
    }
    this.rewriteExcludedReferences(program);
    this.rewriteReferencesToLocalExports(program, exportMigrationRecords);
    this.rewriteReferencesToNamespaceMembers(
        program,
        new Set(IterableX.from(localNamespaceNames)
                    .concat(
                        namespaceNames,
                        )));

    this.warnOnDangerousReferences(program);

    const outputProgram =
        recast.print(program, {quote: 'single', wrapColumn: 80, tabWidth: 2});

    return {
      originalUrl: this.originalUrl,
      convertedUrl: this.convertedUrl,
      convertedFilePath: getJsModuleConvertedFilePath(this.originalUrl),
      output: {
        type: 'js-module',
        source: outputProgram.code + '\n',
        exportedNamespaceMembers: exportMigrationRecords,
        es6Exports: new Set(exportMigrationRecords.map((r) => r.es6ExportName))
      }
    };
  }

  convertAsToplevelHtmlDocument(): ConversionResult {
    // Convert dependencies first, so we know what exports they have.
    this.convertDependencies();
    const htmlDocument = this.document.parsedDocument as ParsedHtmlDocument;
    const p = dom5.predicates;

    const edits: Array<Edit> = [];
    for (const script of this.document.getFeatures({kind: 'js-document'})) {
      const astNode = script.astNode;
      if (!astNode || !isLegacyJavascriptTag(astNode)) {
        continue;  // ignore unknown script tags and preexisting modules
      }
      const sourceRange = script.astNode ?
          htmlDocument.sourceRangeForNode(script.astNode) :
          undefined;
      if (!sourceRange) {
        continue;  // nothing we can do about scripts without known positions
      }
      const offsets = htmlDocument.sourceRangeToOffsets(sourceRange);

      const file = recast.parse(script.parsedDocument.contents);
      const program = this.rewriteInlineScript(file.program);

      if (program === undefined) {
        continue;
      }

      const newScriptTag =
          parse5.treeAdapters.default.createElement('script', '', []);
      dom5.setAttribute(newScriptTag, 'type', 'module');
      dom5.setTextContent(
          newScriptTag,
          '\n' +
              recast
                  .print(
                      program, {quote: 'single', wrapColumn: 80, tabWidth: 2})
                  .code +
              '\n');
      const replacementText = serializeNode(newScriptTag);
      edits.push({offsets, replacementText});
    }

    const demoSnippetTemplates = dom5.nodeWalkAll(
        htmlDocument.ast,
        p.AND(
            p.hasTagName('template'),
            p.parentMatches(p.hasTagName('demo-snippet'))));
    const scriptsToConvert = [];
    for (const demoSnippetTemplate of demoSnippetTemplates) {
      scriptsToConvert.push(...dom5.nodeWalkAll(
          demoSnippetTemplate,
          p.hasTagName('script'),
          [],
          dom5.childNodesIncludeTemplate));
    }
    for (const astNode of scriptsToConvert) {
      if (!isLegacyJavascriptTag(astNode)) {
        continue;
      }
      const sourceRange =
          astNode ? htmlDocument.sourceRangeForNode(astNode) : undefined;
      if (!sourceRange) {
        continue;  // nothing we can do about scripts without known positions
      }
      const offsets = htmlDocument.sourceRangeToOffsets(sourceRange);

      const file = recast.parse(dom5.getTextContent(astNode));
      const program = this.rewriteInlineScript(file.program);

      if (program === undefined) {
        continue;
      }

      const newScriptTag =
          parse5.treeAdapters.default.createElement('script', '', []);
      dom5.setAttribute(newScriptTag, 'type', 'module');
      dom5.setTextContent(
          newScriptTag,
          '\n' +
              recast
                  .print(
                      program, {quote: 'single', wrapColumn: 80, tabWidth: 2})
                  .code +
              '\n');
      const replacementText = serializeNode(newScriptTag);
      edits.push({offsets, replacementText});
    }

    for (const htmlImport of this.getHtmlImports()) {
      // Only replace imports that are actually in the document.
      if (!htmlImport.sourceRange) {
        continue;
      }
      const offsets = htmlDocument.sourceRangeToOffsets(htmlImport.sourceRange);

      const htmlDocumentUrl = getDocumentUrl(htmlImport.document);
      const importedJsDocumentUrl = this.convertDocumentUrl(htmlDocumentUrl);
      const importUrl =
          this.formatImportUrl(importedJsDocumentUrl, htmlImport.url);
      const scriptTag = parse5.parseFragment(`<script type="module"></script>`)
                            .childNodes![0];
      dom5.setAttribute(scriptTag, 'src', importUrl);
      const replacementText = serializeNode(scriptTag);
      edits.push({offsets, replacementText});
    }
    for (const scriptImport of this.document.getFeatures(
             {kind: 'html-script'})) {
      // ignore fake script imports injected by various hacks in the
      // analyzer
      if (!scriptImport.sourceRange || !scriptImport.astNode) {
        continue;
      }
      if (!dom5.predicates.hasTagName('script')(scriptImport.astNode)) {
        throw new Error(
            `Expected an 'html-script' kinded feature to ` +
            `have a script tag for an AST node.`);
      }
      const offsets = htmlDocument.sourceRangeToOffsets(
          htmlDocument.sourceRangeForNode(scriptImport.astNode)!);

      const correctedUrl = this.formatImportUrl(
          this.convertDocumentUrl(getDocumentUrl(scriptImport.document)),
          scriptImport.url);
      dom5.setAttribute(scriptImport.astNode, 'src', correctedUrl);

      edits.push(
          {offsets, replacementText: serializeNode(scriptImport.astNode)});
    }

    // We need to ensure that custom styles are inserted into the document
    // *after* the styles they depend on are, which may have been imported.
    // We can depend on the fact that <script type="module"> tags are run in
    // order. So we'll convert all of the style tags into scripts that insert
    // those styles, ensuring that we also preserve the relative order of
    // styles.
    const hasIncludedStyle = p.AND(
        p.hasTagName('style'),
        p.OR(
            p.hasAttrValue('is', 'custom-style'),
            p.parentMatches(p.hasTagName('custom-style'))),
        p.hasAttr('include'));

    if (dom5.nodeWalk(htmlDocument.ast, hasIncludedStyle)) {
      edits.push(...this.convertStylesToScriptsThatInsertThem(htmlDocument));
    }

    // Apply edits from bottom to top, so that the offsets stay valid.
    edits.sort(({offsets: [startA]}, {offsets: [startB]}) => startB - startA);
    let contents = this.document.parsedDocument.contents;
    for (const {offsets: [start, end], replacementText} of edits) {
      contents =
          contents.slice(0, start) + replacementText + contents.slice(end);
    }

    return {
      originalUrl: this.originalUrl,
      convertedUrl: this.convertedUrl,
      convertedFilePath: getHtmlDocumentConvertedFilePath(this.originalUrl),
      output: {
        type: 'html-file',
        source: contents,
      }
    };
  }

  private rewriteInlineScript(program: estree.Program) {
    if (this.containsWriteToGlobalSettingsObject(program)) {
      return undefined;
    }

    rewriteToplevelThis(program);
    removeUnnecessaryEventListeners(program);
    removeWrappingIIFEs(program);
    const importedReferences = this.collectNamespacedReferences(program);
    const wereImportsAdded = this.addJsImports(program, importedReferences);
    // Don't convert the HTML.
    // Don't inline templates, they're fine where they are.

    const {localNamespaceNames, namespaceNames, exportMigrationRecords} =
        rewriteNamespacesAsExports(
            program, this.document, this.conversionSettings.namespaces);
    for (const namespaceName of namespaceNames) {
      this.rewriteNamespaceThisReferences(program, namespaceName);
    }
    this.rewriteExcludedReferences(program);
    this.rewriteReferencesToLocalExports(program, exportMigrationRecords);
    this.rewriteReferencesToNamespaceMembers(
        program,
        new Set(IterableX.from(localNamespaceNames).concat(namespaceNames)));
    this.warnOnDangerousReferences(program);

    if (!wereImportsAdded) {
      return undefined;  // no imports, no reason to convert to a module
    }

    return program;
  }

  private *
      convertStylesToScriptsThatInsertThem(htmlDocument: ParsedHtmlDocument):
          Iterable<Edit> {
    const p = dom5.predicates;
    const head = dom5.nodeWalk(htmlDocument.ast, p.hasTagName('head'));
    const body = dom5.nodeWalk(htmlDocument.ast, p.hasTagName('body'));
    if (head === null || body === null) {
      throw new Error(`HTML Parser error, got a document without a head/body?`);
    }

    const tagsToInsertImperatively = [
      ...dom5.nodeWalkAll(
          head,
          p.OR(
              p.hasTagName('custom-style'),
              p.AND(
                  p.hasTagName('style'),
                  p.NOT(p.parentMatches(p.hasTagName('custom-style')))))),
    ];

    const apology = `<!-- FIXME(polymer-modulizer):
        These imperative modules that innerHTML your HTML are
        a hacky way to be sure that any mixins in included style
        modules are ready before any elements that reference them are
        instantiated, otherwise the CSS @apply mixin polyfill won't be
        able to expand the underlying CSS custom properties.
        See: https://github.com/Polymer/polymer-modulizer/issues/154
        -->
    `;
    let first = true;
    for (const tag of tagsToInsertImperatively) {
      const offsets = htmlDocument.sourceRangeToOffsets(
          htmlDocument.sourceRangeForNode(tag)!);
      const scriptTag = parse5.parseFragment(`<script type="module"></script>`)
                            .childNodes![0];
      const program = jsc.program(this.getCodeToInsertDomNodes([tag]));
      dom5.setTextContent(
          scriptTag,
          '\n' +
              recast
                  .print(
                      program, {quote: 'single', wrapColumn: 80, tabWidth: 2})
                  .code +
              '\n');
      let replacementText = serializeNode(scriptTag);
      if (first) {
        replacementText = apology + replacementText;
        first = false;
      }
      yield {offsets, replacementText};
    }

    for (const bodyNode of body.childNodes || []) {
      if (bodyNode.nodeName.startsWith('#') || bodyNode.tagName === 'script') {
        continue;
      }
      const offsets = htmlDocument.sourceRangeToOffsets(
          htmlDocument.sourceRangeForNode(bodyNode)!);
      const scriptTag = parse5.parseFragment(`<script type="module"></script>`)
                            .childNodes![0];
      const program =
          jsc.program(this.getCodeToInsertDomNodes([bodyNode], true));
      dom5.setTextContent(
          scriptTag,
          '\n' +
              recast
                  .print(
                      program, {quote: 'single', wrapColumn: 80, tabWidth: 2})
                  .code +
              '\n');
      let replacementText = serializeNode(scriptTag);
      if (first) {
        replacementText = apology + replacementText;
        first = false;
      }
      yield {offsets, replacementText};
    }
  }

  private containsWriteToGlobalSettingsObject(program: Program) {
    let containsWriteToGlobalSettingsObject = false;
    // Note that we look for writes to these objects exactly, not to writes to
    // members of these objects.
    const globalSettingsObjects =
        new Set<string>(['Polymer', 'Polymer.Settings', 'ShadyDOM']);

    function getNamespacedName(node: Node) {
      if (node.type === 'Identifier') {
        return node.name;
      }
      const memberPath = getMemberPath(node);
      if (memberPath) {
        return memberPath.join('.');
      }
      return undefined;
    }
    astTypes.visit(program, {
      visitAssignmentExpression(path: NodePath<estree.AssignmentExpression>) {
        const name = getNamespacedName(path.node.left);
        if (globalSettingsObjects.has(name!)) {
          containsWriteToGlobalSettingsObject = true;
        }
        return false;
      },
    });

    return containsWriteToGlobalSettingsObject;
  }

  /**
   * Recreate the HTML contents from the original HTML document by adding
   * code to the top of program that constructs equivalent DOM and insert
   * it into `window.document`.
   */
  private insertCodeToGenerateHtmlElements(program: Program) {
    const ast = this.document.parsedDocument.ast as parse5.ASTNode;
    if (ast.childNodes === undefined) {
      return;
    }
    const htmlElement = ast.childNodes!.find((n) => n.tagName === 'html');
    const head = htmlElement!.childNodes!.find((n) => n.tagName === 'head')!;
    const body = htmlElement!.childNodes!.find((n) => n.tagName === 'body')!;
    const elements = [
      ...head.childNodes!.filter(
          (n: parse5.ASTNode) => n.tagName !== undefined),
      ...body.childNodes!.filter((n: parse5.ASTNode) => n.tagName !== undefined)
    ];

    const genericElements = filterClone(
        elements,
        (e) =>
            !(generatedElementBlacklist.has(e.tagName) ||
              this._claimedDomModules.has(e)));

    if (genericElements.length === 0) {
      return;
    }
    const statements = this.getCodeToInsertDomNodes(genericElements);
    let insertionPoint = 0;
    for (const [idx, statement] of enumerate(program.body)) {
      insertionPoint = idx;
      if (statement.type === 'ImportDeclaration') {
        insertionPoint++;  // cover the case where the import is at the end
        continue;
      }
      break;
    }
    program.body.splice(insertionPoint, 0, ...statements);
  }

  private getCodeToInsertDomNodes(
      nodes: parse5.ASTNode[], activeInBody = false): estree.Statement[] {
    const varName = `$_documentContainer`;
    const fragment = {
      nodeName: '#document-fragment',
      attrs: [],
      childNodes: nodes,
    };
    const templateValue = nodeToTemplateLiteral(fragment as any, false);

    const createDiv = jsc.variableDeclaration('const', [
      jsc.variableDeclarator(
          jsc.identifier(varName),
          jsc.callExpression(
              jsc.memberExpression(
                  jsc.identifier('document'), jsc.identifier('createElement')),
              [jsc.literal('div')]))
    ]);
    if (activeInBody) {
      return [
        createDiv,
        jsc.expressionStatement(jsc.assignmentExpression(
            '=',
            jsc.memberExpression(
                jsc.identifier(varName), jsc.identifier('innerHTML')),
            templateValue)),
        jsc.expressionStatement(jsc.callExpression(
            jsc.memberExpression(
                jsc.memberExpression(
                    jsc.identifier('document'), jsc.identifier('body')),
                jsc.identifier('appendChild')),
            [jsc.identifier(varName)]))
      ];
    }
    return [
      createDiv,
      jsc.expressionStatement(jsc.callExpression(
          jsc.memberExpression(
              jsc.identifier(varName), jsc.identifier('setAttribute')),
          [jsc.literal('style'), jsc.literal('display: none;')])),
      jsc.expressionStatement(jsc.assignmentExpression(
          '=',
          jsc.memberExpression(
              jsc.identifier(varName), jsc.identifier('innerHTML')),
          templateValue)),
      jsc.expressionStatement(jsc.callExpression(
          jsc.memberExpression(
              jsc.memberExpression(
                  jsc.identifier('document'), jsc.identifier('head')),
              jsc.identifier('appendChild')),
          [jsc.identifier(varName)]))
    ];
  }

  /**
   * Find Polymer element templates in the original HTML. Insert these
   * templates as strings as part of the javascript element declaration.
   */
  private inlineTemplates(program: Program, scriptDocument: Document) {
    const elements = scriptDocument.getFeatures({'kind': 'polymer-element'});

    for (const element of elements) {
      // This is an analyzer wart. There's no way to avoid getting features
      // from the containing document when querying an inline document. Filed
      // as https://github.com/Polymer/polymer-analyzer/issues/712
      if (element.sourceRange === undefined ||
          !isPositionInsideRange(
              element.sourceRange.start, scriptDocument.sourceRange)) {
        continue;
      }
      const domModule = element.domModule;
      if (domModule === undefined) {
        continue;
      }
      if (!domModuleCanBeInlined(domModule)) {
        continue;
      }
      this._claimedDomModules.add(domModule);
      const template = dom5.query(domModule, (e) => e.tagName === 'template');
      if (template === null) {
        continue;
      }

      const templateLiteral = nodeToTemplateLiteral(
          parse5.treeAdapters.default.getTemplateContent(template));
      const node = getNodeGivenAnalyzerAstNode(program, element.astNode);

      if (node === undefined) {
        console.warn(
            new Warning({
              code: 'not-found',
              message: `Can't find recat node for element ${element.tagName}`,
              parsedDocument: this.document.parsedDocument,
              severity: Severity.WARNING,
              sourceRange: element.sourceRange!
            }).toString());
        continue;
      }

      if (node.type === 'ClassDeclaration' || node.type === 'ClassExpression') {
        // A Polymer 2.0 class-based element
        node.body.body.splice(
            0,
            0,
            jsc.methodDefinition(
                'get',
                jsc.identifier('template'),
                jsc.functionExpression(
                    null, [], jsc.blockStatement([jsc.returnStatement(
                                  templateLiteral)])),
                true));
      } else if (node.type === 'CallExpression') {
        // A Polymer hybrid/legacy factory function element
        const arg = node.arguments[0];
        if (arg && arg.type === 'ObjectExpression') {
          arg.properties.unshift(jsc.property(
              'init', jsc.identifier('_template'), templateLiteral));
        }
      }
    }
  }

  /**
   * Convert document dependencies. Should be called early in the conversion
   * process so that it can read this document's dependencies' exports.
   */
  private convertDependencies() {
    this.visited.add(this.originalUrl);
    for (const htmlImport of this.getHtmlImports()) {
      if (!this.projectConverter.shouldConvertDocument(htmlImport.document)) {
        continue;
      }
      const documentUrl = getDocumentUrl(htmlImport.document);
      if (this.visited.has(documentUrl)) {
        console.warn(
            `Cycle in dependency graph found where ` +
            `${this.originalUrl} imports ${documentUrl}.\n` +
            `    modulizer does not yet support rewriting references among ` +
            `cyclic dependencies.`);
        continue;
      }
      this.projectConverter.convertDocumentToJs(
          htmlImport.document, this.visited);
    }
  }

  /**
   * Rewrite namespaced references to the imported name. e.g. changes
   * Polymer.Element -> $Element
   *
   * Returns a map of from url to identifier of the references we should
   * import.
   */
  private collectNamespacedReferences(program: Program):
      Map<ConvertedDocumentUrl, Set<ImportReference>> {
    const projectConverter = this.projectConverter;
    const conversionSettings = this.conversionSettings;
    const importedReferences =
        new Map<ConvertedDocumentUrl, Set<ImportReference>>();

    /**
     * Add the given JsExport and referencing NodePath to this.module's
     * `importedReferences` map.
     */
    const addToImportedReferences = (target: JsExport, path: NodePath) => {
      let moduleImportedNames = importedReferences.get(target.url);
      if (moduleImportedNames === undefined) {
        moduleImportedNames = new Set<ImportReference>();
        importedReferences.set(target.url, moduleImportedNames);
      }
      moduleImportedNames.add({target, path});
    };

    astTypes.visit(program, {
      visitIdentifier(path: NodePath<Identifier>) {
        const memberName = path.node.name;
        const isNamespace = conversionSettings.namespaces.has(memberName);
        const parentIsMemberExpression =
            (path.parent && getMemberPath(path.parent.node)) !== undefined;
        if (!isNamespace || parentIsMemberExpression) {
          return false;
        }
        const exportOfMember =
            projectConverter.namespacedExports.get(memberName);
        if (!exportOfMember) {
          return false;
        }
        // Store the imported reference
        addToImportedReferences(exportOfMember, path);
        return false;
      },
      visitMemberExpression(path: NodePath<MemberExpression>) {
        const memberPath = getMemberPath(path.node);
        if (!memberPath) {
          this.traverse(path);
          return;
        }
        const memberName = memberPath.join('.');
        const assignmentPath = getPathOfAssignmentTo(path);
        if (assignmentPath) {
          const setterName = getSetterName(memberPath);
          const exportOfMember =
              projectConverter.namespacedExports.get(setterName);
          if (!exportOfMember) {
            // warn about writing to an exported value without a setter?
            this.traverse(path);
            return;
          }
          const [callPath] = assignmentPath.replace(jsc.callExpression(
              jsc.identifier(setterName), [assignmentPath.node.right]));
          if (!callPath) {
            throw new Error(
                'Failed to replace a namespace object property set with a setter function call.');
          }
          addToImportedReferences(exportOfMember, callPath.get('callee')!);
          return false;
        }
        const exportOfMember =
            projectConverter.namespacedExports.get(memberName);
        if (!exportOfMember) {
          this.traverse(path);
          return;
        }
        // Store the imported reference
        addToImportedReferences(exportOfMember, path);
        return false;
      }
    });
    return importedReferences;
  }

  /**
   * Rewrite references in _referenceExcludes and well known properties that
   * don't work well in modular code.
   */
  private rewriteExcludedReferences(program: Program) {
    const mapOfRewrites = new Map(this.conversionSettings.referenceRewrites);
    for (const reference of this.conversionSettings.referenceExcludes) {
      mapOfRewrites.set(reference, jsc.identifier('undefined'));
    }

    /**
     * Rewrite the given path of the given member by `mapOfRewrites`.
     *
     * Never rewrite an assignment to assign to `undefined`.
     */
    const rewrite = (path: NodePath, memberName: string) => {
      const replacement = mapOfRewrites.get(memberName);
      if (replacement) {
        if (replacement.type === 'Identifier' &&
            replacement.name === 'undefined' && isAssigningTo(path)) {
          /**
           * If `path` is a name / pattern that's being written to, we don't
           * want to rewrite it to `undefined`.
           */
          return;
        }
        path.replace(replacement);
      }
    };

    astTypes.visit(program, {
      visitMemberExpression(path: NodePath<MemberExpression>) {
        const memberPath = getMemberPath(path.node);
        if (memberPath !== undefined) {
          rewrite(path, memberPath.join('.'));
        }
        this.traverse(path);
      },
    });
  }

  private warnOnDangerousReferences(program: Program) {
    const originalUrl = this.originalUrl;
    astTypes.visit(program, {
      visitMemberExpression(path: NodePath<MemberExpression>) {
        const memberPath = getMemberPath(path.node);
        if (memberPath !== undefined) {
          const memberName = memberPath.join('.');
          const warningMessage = dangerousReferences.get(memberName);
          if (warningMessage) {
            // TODO(rictic): track the relationship between the programs and
            // documents so we can display real Warnings here.
            console.warn(`Issue in ${originalUrl}: ${warningMessage}`);
            // console.warn(new Warning({
            //                code: 'dangerous-ref',
            //                message: warningMessage,
            //                parsedDocument???,
            //                severity: Severity.WARNING,
            //                sourceRange???
            //              }).toString());
          }
        }
        this.traverse(path);
      }
    });
  }

  /**
   * Rewrites local references to a namespace member, ie:
   *
   * const NS = {
   *   foo() {}
   * }
   * NS.foo();
   *
   * to:
   *
   * export foo() {}
   * foo();
   */
  private rewriteReferencesToNamespaceMembers(
      program: Program, namespaceNames: ReadonlySet<string>) {
    astTypes.visit(program, {
      visitMemberExpression(path: NodePath<MemberExpression>) {
        const memberPath = getMemberPath(path.node);
        if (memberPath) {
          const namespace = memberPath.slice(0, -1).join('.');
          if (namespaceNames.has(namespace)) {
            path.replace(path.node.property);
            return false;
          }
        }
        // Keep looking, this MemberExpression could still contain the
        // MemberExpression that we are looking for.
        this.traverse(path);
        return;
      }
    });
  }

  private rewriteReferencesToLocalExports(
      program: estree.Program,
      exportMigrationRecords: Iterable<NamespaceMemberToExport>) {
    const rewriteMap = new Map<string|undefined, string>(
        IterableX.from(exportMigrationRecords)
            .filter((m) => m.es6ExportName !== '*')
            .map(
                (m) => [m.oldNamespacedName,
                        m.es6ExportName] as [string, string]));
    astTypes.visit(program, {
      visitMemberExpression(path: NodePath<MemberExpression>) {
        const memberName = getMemberName(path.node);
        const newLocalName = rewriteMap.get(memberName);
        if (newLocalName) {
          path.replace(jsc.identifier(newLocalName));
          return false;
        }
        this.traverse(path);
        return;
      }
    });
  }

  /**
   * Rewrite `this` references that refer to the namespace object. Replace
   * with an explicit reference to the namespace. This simplifies the rest of
   * our transform pipeline by letting it assume that all namespace references
   * are explicit.
   *
   * NOTE(fks): References to the namespace object still need to be corrected
   * after this step, so timing is important: Only run after exports have
   * been created, but before all namespace references are corrected.
   */
  private rewriteNamespaceThisReferences(
      program: Program, namespaceName?: string) {
    if (namespaceName === undefined) {
      return;
    }
    astTypes.visit(program, {
      visitExportNamedDeclaration:
          (path: NodePath<estree.ExportNamedDeclaration>) => {
            if (path.node.declaration &&
                path.node.declaration.type === 'FunctionDeclaration') {
              this.rewriteSingleScopeThisReferences(
                  path.node.declaration.body, namespaceName);
            }
            return false;
          },
      visitExportDefaultDeclaration:
          (path: NodePath<estree.ExportDefaultDeclaration>) => {
            if (path.node.declaration &&
                path.node.declaration.type === 'FunctionDeclaration') {
              this.rewriteSingleScopeThisReferences(
                  path.node.declaration.body, namespaceName);
            }
            return false;
          },
    });
  }

  /**
   * Rewrite `this` references to the explicit namespaceReference identifier
   * within a single BlockStatement. Don't traverse deeper into new scopes.
   */
  private rewriteSingleScopeThisReferences(
      blockStatement: BlockStatement, namespaceReference: string) {
    astTypes.visit(blockStatement, {
      visitThisExpression(path: NodePath<estree.ThisExpression>) {
        path.replace(jsc.identifier(namespaceReference));
        return false;
      },

      visitFunctionExpression(_path: NodePath<estree.FunctionExpression>) {
        // Don't visit into new scopes
        return false;
      },
      visitFunctionDeclaration(_path: NodePath<estree.FunctionDeclaration>) {
        // Don't visit into new scopes
        return false;
      },
      visitMethodDefinition(_path: NodePath) {
        // Don't visit into new scopes
        return false;
      },
      // Note: we do visit into ArrowFunctionExpressions because they
      //     inherit the containing `this` context.
    });
  }

  /**
   * Converts an HTML Document's path from old world to new. Use new NPM naming
   * as needed in the path, and change any .html extension to .js.
   */
  private convertDocumentUrl(htmlUrl: OriginalDocumentUrl):
      ConvertedDocumentUrl {
    // TODO(fks): This can be removed later if type-checking htmlUrl is enough
    if (htmlUrl.startsWith('.') || htmlUrl.startsWith('/')) {
      throw new Error(
          `convertDocumentUrl() expects an OriginalDocumentUrl string` +
          `from the analyzer, but got "${htmlUrl}"`);
    }
    // Use the layout-specific UrlHandler to convert the URL.
    let jsUrl: string = this.urlHandler.convertUrl(htmlUrl);
    // Temporary workaround for imports of some shadycss files that wrapped
    // ES6 modules.
    if (jsUrl.endsWith('shadycss/apply-shim.html')) {
      jsUrl = jsUrl.replace(
          'shadycss/apply-shim.html', 'shadycss/entrypoints/apply-shim.js');
    }
    if (jsUrl.endsWith('shadycss/custom-style-interface.html')) {
      jsUrl = jsUrl.replace(
          'shadycss/custom-style-interface.html',
          'shadycss/entrypoints/custom-style-interface.js');
    }
    // Convert any ".html" URLs to point to their new ".js" module equivilent
    if (jsUrl.endsWith('.html')) {
      jsUrl = (jsUrl.substring(0, jsUrl.length - '.html'.length) + '.js');
    }
    return jsUrl as ConvertedDocumentUrl;
  }

  /**
   * Converts the URL for a script that is already being loaded in a
   * pre-conversion HTML document via the <script> tag. This is similar to
   * convertDocumentUrl(), but can skip some of the more complex .html -> .js
   * conversion/rewriting.
   */
  private convertScriptUrl(oldUrl: OriginalDocumentUrl): ConvertedDocumentUrl {
    // TODO(fks): This can be removed later if type-checking htmlUrl is enough
    if (oldUrl.startsWith('.') || oldUrl.startsWith('/')) {
      throw new Error(
          `convertDocumentUrl() expects an OriginalDocumentUrl string` +
          `from the analyzer, but got "${oldUrl}"`);
    }
    // Use the layout-specific UrlHandler to convert the URL.
    return this.urlHandler.convertUrl(oldUrl);
  }

  /**
   * Format an import from the current document to the given JS URL. If an
   * original HTML import URL is given, attempt to match the format of that
   * import URL as much as possible. For example, if the original import URL was
   * an absolute path, return an absolute path as well.
   *
   * TODO(fks) 10-26-2017: Make this run on Windows/Non-Unix systems.
   */
  private formatImportUrl(
      jsRootUrl: ConvertedDocumentUrl, originalHtmlImportUrl?: string): string {
    // Return an absolute URL path if the original HTML import was absolute.
    // TODO(fks) 11-06-2017: Still return true absolute paths when using
    // bare/named imports?
    if (originalHtmlImportUrl && path.posix.isAbsolute(originalHtmlImportUrl)) {
      return '/' + jsRootUrl.slice('./'.length);
    }
    // If the import is contained within a single package (internal), return
    // a path-based import.
    if (this.urlHandler.isImportInternal(this.convertedUrl, jsRootUrl)) {
      return this.urlHandler.getPathImportUrl(this.convertedUrl, jsRootUrl);
    }
    // Otheriwse, return the external import URL formatted for paths.
    return this.urlHandler.getPathImportUrl(this.convertedUrl, jsRootUrl);
  }

  /**
   * Injects JS imports at the top of the program based on html imports and
   * the imports in this.module.importedReferences.
   */
  private addJsImports(
      program: Program,
      importedReferences:
          ReadonlyMap<ConvertedDocumentUrl, ReadonlySet<ImportReference>>):
      boolean {
    // Collect Identifier nodes within trees that will be completely replaced
    // with an import reference.
    const ignoredIdentifiers: Set<Identifier> = new Set();
    for (const referenceSet of importedReferences.values()) {
      for (const reference of referenceSet) {
        astTypes.visit(reference.path.node, {
          visitIdentifier(path: NodePath<Identifier>): (boolean | void) {
            ignoredIdentifiers.add(path.node);
            this.traverse(path);
          },
        });
      }
    }
    const usedIdentifiers = collectIdentifierNames(program, ignoredIdentifiers);

    const jsExplicitImports = new Set<string>();
    // Rewrite HTML Imports to JS imports
    const jsImportDeclarations = [];
    for (const htmlImport of this.getHtmlImports()) {
      const importedJsDocumentUrl =
          this.convertDocumentUrl(getDocumentUrl(htmlImport.document));

      const references = importedReferences.get(importedJsDocumentUrl);
      const namedExports =
          new Set(IterableX.from(references || []).map((ref) => ref.target));

      const jsFormattedImportUrl =
          this.formatImportUrl(importedJsDocumentUrl, htmlImport.url);
      jsImportDeclarations.push(...getImportDeclarations(
          jsFormattedImportUrl, namedExports, references, usedIdentifiers));

      jsExplicitImports.add(importedJsDocumentUrl);
    }
    // Add JS imports for any additional, implicit HTML imports
    for (const jsImplicitImportUrl of importedReferences.keys()) {
      if (jsExplicitImports.has(jsImplicitImportUrl)) {
        continue;
      }

      const references = importedReferences.get(jsImplicitImportUrl);
      const namedExports =
          new Set(IterableX.from(references || []).map((ref) => ref.target));
      const jsFormattedImportUrl = this.formatImportUrl(jsImplicitImportUrl);


      jsImportDeclarations.push(...getImportDeclarations(
          jsFormattedImportUrl, namedExports, references, usedIdentifiers));
    }
    // Prepend JS imports into the program body
    program.body.splice(0, 0, ...jsImportDeclarations);
    // Return true if any imports were added, false otherwise
    return jsImportDeclarations.length > 0;
  }
}


function* enumerate<V>(iter: Iterable<V>): Iterable<[number, V]> {
  let i = 0;
  for (const val of iter) {
    yield [i, val];
    i++;
  }
}

const legacyJavascriptTypes: ReadonlySet<string|null> = new Set([
  // lol
  // https://dev.w3.org/html5/spec-preview/the-script-element.html#scriptingLanguages
  null,
  '',
  'application/ecmascript',
  'application/javascript',
  'application/x-ecmascript',
  'application/x-javascript',
  'text/ecmascript',
  'text/javascript',
  'text/javascript1.0',
  'text/javascript1.1',
  'text/javascript1.2',
  'text/javascript1.3',
  'text/javascript1.4',
  'text/javascript1.5',
  'text/jscript',
  'text/livescript',
  'text/x-ecmascript',
  'text/x-javascript',
]);
function isLegacyJavascriptTag(scriptNode: parse5.ASTNode) {
  if (scriptNode.tagName !== 'script') {
    return false;
  }
  return legacyJavascriptTypes.has(dom5.getAttribute(scriptNode, 'type'));
}

/**
 * Returns true iff the given NodePath is assigned to in an assignment
 * expression in the following examples, `foo` is an Identifier that's assigned
 * to:
 *
 *    foo = 10;
 *    window.foo = 10;
 *
 * And in these examples `foo` is not:
 *
 *     bar = foo;
 *     foo();
 *     const foo = 10;
 *     this.foo = 10;
 */
function isAssigningTo(path: NodePath): boolean {
  return getPathOfAssignmentTo(path) !== undefined;
}

/**
 * Like isAssigningTo, but returns the NodePath of the assignment rather than
 * true, and undefined rather than false.
 */
function getPathOfAssignmentTo(path: NodePath):
    NodePath<estree.AssignmentExpression>|undefined {
  if (!path.parent) {
    return undefined;
  }
  const parentNode = path.parent.node;
  if (parentNode.type === 'AssignmentExpression') {
    if (parentNode.left === path.node) {
      return path.parent as NodePath<estree.AssignmentExpression>;
    }
    return undefined;
  }
  if (parentNode.type === 'MemberExpression' &&
      parentNode.property === path.node &&
      parentNode.object.type === 'Identifier' &&
      parentNode.object.name === 'window') {
    return getPathOfAssignmentTo(path.parent);
  }
  return undefined;
}

/**
 * Give the name of the setter we should use to set the given memberPath. Does
 * not check to see if the setter exists, just returns the name it would have.
 * e.g.
 *
 *     ['Polymer', 'foo', 'bar']    =>    'Polymer.foo.setBar'
 */
function getSetterName(memberPath: string[]): string {
  const lastSegment = memberPath[memberPath.length - 1];
  memberPath[memberPath.length - 1] =
      `set${lastSegment.charAt(0).toUpperCase()}${lastSegment.slice(1)}`;
  return memberPath.join('.');
}

function filterClone(
    nodes: parse5.ASTNode[], filter: dom5.Predicate): parse5.ASTNode[] {
  const clones = [];
  for (const node of nodes) {
    if (!filter(node)) {
      continue;
    }
    const clone = dom5.cloneNode(node);
    clones.push(clone);
    if (node.childNodes) {
      clone.childNodes = filterClone(node.childNodes, filter);
    }
  }
  return clones;
}

/**
 * Finds all identifiers within the given program and creates a set of their
 * names (strings). Identifiers in the `ignored` argument set will not
 * contribute to the output set.
 */
function collectIdentifierNames(
    program: estree.Program, ignored: ReadonlySet<Identifier>): Set<string> {
  const identifiers = new Set();
  astTypes.visit(program, {
    visitIdentifier(path: NodePath<Identifier>): (boolean | void) {
      const node = path.node;

      if (!ignored.has(node)) {
        identifiers.add(path.node.name);
      }

      this.traverse(path);
    },
  });
  return identifiers;
}

function domModuleCanBeInlined(domModule: parse5.ASTNode) {
  if (domModule.attrs.some((a) => a.name !== 'id')) {
    return false;  // attributes other than 'id' on dom-module
  }
  let templateTagsSeen = 0;
  for (const node of domModule.childNodes || []) {
    if (node.tagName === 'template') {
      if (node.attrs.length > 0) {
        return false;  // attributes on template
      }
      templateTagsSeen++;
    } else if (node.tagName === 'script') {
      // this is fine, scripts are handled elsewhere
    } else if (
        dom5.isTextNode(node) && dom5.getTextContent(node).trim() === '') {
      // empty text nodes are fine
    } else {
      return false;  // anything else, we can't convert it
    }
  }
  if (templateTagsSeen > 1) {
    return false;  // more than one template tag, can't convert
  }

  return true;
}

/**
 * Yields all nodes inside the given node in top-down, first-to-last order.
 */
function* nodesInside(node: parse5.ASTNode): Iterable<parse5.ASTNode> {
  const childNodes = parse5.treeAdapters.default.getChildNodes(node);
  if (childNodes === undefined) {
    return;
  }
  for (const child of childNodes) {
    yield child;
    yield* nodesInside(child);
  }
}

/**
 * Yields all nodes that come after the given node, including later siblings
 * of ancestors.
 */
function* nodesAfter(node: parse5.ASTNode): Iterable<parse5.ASTNode> {
  const parentNode = node.parentNode;
  if (!parentNode) {
    return;
  }
  const siblings = parse5.treeAdapters.default.getChildNodes(parentNode);
  for (let i = siblings.indexOf(node) + 1; i < siblings.length; i++) {
    const laterSibling = siblings[i];
    yield laterSibling;
    yield* nodesInside(laterSibling);
  }
  yield* nodesAfter(parentNode);
}

/**
 * Returns the text of all comments in the document between the two optional
 * points.
 *
 * If `from` is given, returns all comments after `from` in the document.
 * If `until` is given, returns all comments up to `until` in the document.
 */
function getCommentsBetween(
    document: parse5.ASTNode,
    from: parse5.ASTNode|undefined,
    until: parse5.ASTNode|undefined): string[] {
  const nodesStart =
      from === undefined ? nodesInside(document) : nodesAfter(from);
  const nodesBetween =
      IterableX.from(nodesStart).takeWhile((node) => node !== until);
  const commentNodesBetween =
      nodesBetween.filter((node) => dom5.isCommentNode(node));
  const commentStringsBetween =
      commentNodesBetween.map((node) => dom5.getTextContent(node));
  const formattedCommentStringsBetween =
      commentStringsBetween.map((commentText) => {
        // If it looks like there might be jsdoc in the comment, start the
        // comment with an extra * so that the js comment looks like a jsdoc
        // comment.
        if (/@\w+/.test(commentText)) {
          return '*' + commentText;
        }
        return commentText;
      });
  return Array.from(formattedCommentStringsBetween);
}

/**
 * Given some comments, attach them to the first statement, if any, in the
 * given array of statements.
 *
 * If there is no first statement, one will be created.
 */
function attachCommentsToFirstStatement(
    comments: string[],
    statements: Array<estree.Statement|estree.ModuleDeclaration>) {
  if (comments.length === 0) {
    return statements;
  }
  if (statements.length === 0) {
    // Create the emptiest statement we can. This is serialized as just ';'
    statements = [jsc.expressionStatement(jsc.identifier(''))];
  }

  // Ok, definitely is a first statement, and definitely are comments.
  // Do the attach.

  /** Recast represents comments differently than espree. */
  interface RecastNode {
    comments?: null|undefined|Array<RecastComment>;
  }

  interface RecastComment {
    type: 'Line'|'Block';
    leading: boolean;
    trailing: boolean;
    value: string;
  }
  const firstStatement: (estree.Statement|estree.ModuleDeclaration)&RecastNode =
      statements[0]!;

  const recastComments: RecastComment[] = comments.map((c) => {
    return {
      type: 'Block' as 'Block',
      leading: true,
      trailing: false,
      value: c,
    };
  });
  firstStatement.comments =
      (firstStatement.comments || []).concat(recastComments);

  return statements;
}<|MERGE_RESOLUTION|>--- conflicted
+++ resolved
@@ -31,15 +31,10 @@
 import {removeWrappingIIFEs} from './passes/remove-wrapping-iife';
 import {rewriteNamespacesAsExports} from './passes/rewrite-namespace-exports';
 import {rewriteToplevelThis} from './passes/rewrite-toplevel-this';
-<<<<<<< HEAD
 import {ProjectConverter} from './project-converter';
-import {ConvertedDocumentFilePath, ConvertedDocumentUrl, OriginalDocumentUrl, PackageType} from './urls/types';
+import {ConvertedDocumentUrl, OriginalDocumentUrl, PackageType} from './urls/types';
 import {UrlHandlerInterface} from './urls/url-handler-interface';
-import {getDocumentUrl} from './urls/util';
-=======
-import {ConvertedDocumentUrl, OriginalDocumentUrl} from './urls/types';
-import {convertHtmlDocumentUrl, convertJsDocumentUrl, getDocumentUrl, getHtmlDocumentConvertedFilePath, getJsModuleConvertedFilePath, getRelativeUrl} from './urls/util';
->>>>>>> 853144ca
+import {getDocumentUrl, getHtmlDocumentConvertedFilePath, getJsModuleConvertedFilePath, replaceHtmlExtensionIfFound} from './urls/util';
 import {findAvailableIdentifier, getMemberName, getMemberPath, getModuleId, getNodeGivenAnalyzerAstNode, nodeToTemplateLiteral, serializeNode} from './util';
 
 /**
@@ -1077,9 +1072,7 @@
           'shadycss/entrypoints/custom-style-interface.js');
     }
     // Convert any ".html" URLs to point to their new ".js" module equivilent
-    if (jsUrl.endsWith('.html')) {
-      jsUrl = (jsUrl.substring(0, jsUrl.length - '.html'.length) + '.js');
-    }
+    jsUrl = replaceHtmlExtensionIfFound(jsUrl);
     return jsUrl as ConvertedDocumentUrl;
   }
 
