--- conflicted
+++ resolved
@@ -31,12 +31,8 @@
 import {removeWrappingIIFEs} from './passes/remove-wrapping-iife';
 import {rewriteNamespacesAsExports} from './passes/rewrite-namespace-exports';
 import {rewriteToplevelThis} from './passes/rewrite-toplevel-this';
-<<<<<<< HEAD
-import {ConvertedDocumentFilePath, ConvertedDocumentUrl, OriginalDocumentUrl} from './urls/types';
-import {convertHtmlDocumentUrl, convertJsDocumentUrl, getDocumentUrl, getRelativeUrl} from './urls/util';
-=======
-import {ConvertedDocumentUrl, convertHtmlDocumentUrl, convertJsDocumentUrl, getDocumentUrl, getRelativeUrl, OriginalDocumentUrl} from './url-converter';
->>>>>>> e3b56726
+import {ConvertedDocumentUrl, OriginalDocumentUrl} from './urls/types';
+import {convertHtmlDocumentUrl, convertJsDocumentUrl, getDocumentUrl, getRelativeUrl, getHtmlDocumentConvertedFilePath, getJsModuleConvertedFilePath} from './urls/util';
 import {findAvailableIdentifier, getMemberName, getMemberPath, getModuleId, getNodeGivenAnalyzerAstNode, nodeToTemplateLiteral, serializeNode} from './util';
 
 /**
@@ -250,12 +246,7 @@
     return {
       originalUrl: this.originalUrl,
       convertedUrl: this.convertedUrl,
-<<<<<<< HEAD
       convertedFilePath: getJsModuleConvertedFilePath(this.originalUrl),
-=======
-      convertedFilePath: this.originalUrl.replace('.html', '.js') as
-          ConvertedDocumentFilePath,
->>>>>>> workspace-converter-refactor-1
       output: {
         type: 'js-module',
         source: outputProgram.code + '\n',
@@ -421,12 +412,7 @@
     return {
       originalUrl: this.originalUrl,
       convertedUrl: this.convertedUrl,
-<<<<<<< HEAD
       convertedFilePath: getHtmlDocumentConvertedFilePath(this.originalUrl),
-=======
-      convertedFilePath: this.originalUrl as string as
-          ConvertedDocumentFilePath,
->>>>>>> workspace-converter-refactor-1
       output: {
         type: 'html-file',
         source: contents,
@@ -746,12 +732,7 @@
   private convertDependencies() {
     this.visited.add(this.originalUrl);
     for (const htmlImport of this.getHtmlImports()) {
-<<<<<<< HEAD
       if (!this.conversionMetadata.shouldConvertDocument(htmlImport.document)) {
-=======
-      const documentUrl = getDocumentUrl(htmlImport.document);
-      if (this.conversionMetadata.results.has(documentUrl)) {
->>>>>>> workspace-converter-refactor-1
         continue;
       }
       const documentUrl = getDocumentUrl(htmlImport.document);
