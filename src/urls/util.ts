--- conflicted
+++ resolved
@@ -15,24 +15,12 @@
 import {posix as path} from 'path';
 import {Document} from 'polymer-analyzer';
 
-<<<<<<< HEAD
-import {ConvertedDocumentUrl, OriginalDocumentUrl} from './types';
-=======
 import {ConvertedDocumentFilePath, ConvertedDocumentUrl, OriginalDocumentUrl} from './types';
-
-/**
- * Given an HTML url relative to the project root, return true if that url
- * points to a bower dependency file.
- */
-function isBowerDependencyUrl(htmlUrl: OriginalDocumentUrl): boolean {
-  return htmlUrl.startsWith('bower_components/') ||
-      htmlUrl.startsWith('./bower_components/');
-}
 
 /**
  * Rewrite a url to replace a `.html` file extension with `.js`, if found.
  */
-function replaceHtmlExtensionIfFound(url: string): string {
+export function replaceHtmlExtensionIfFound(url: string): string {
   if (url.endsWith('.html')) {
     url = url.substring(0, url.length - '.html'.length) + '.js';
   }
@@ -58,28 +46,6 @@
   return originalUrl as string as ConvertedDocumentFilePath;
 }
 
-
-/**
- * Update a bower package name in a url (at path index) to its matching npm
- * package name.
- */
-function convertBowerDependencyUrl(dependencyUrl: OriginalDocumentUrl):
-    ConvertedDocumentUrl {
-  // Convert component folder name
-  let jsUrl = dependencyUrl.replace('bower_components/', 'node_modules/');
-  // Convert package name
-  const jsUrlPieces = jsUrl.split('/');
-  const bowerPackageName = jsUrlPieces[1];
-  const npmPackageName = lookupDependencyMapping(bowerPackageName);
-  if (npmPackageName) {
-    jsUrlPieces[1] = npmPackageName;
-  }
-  jsUrl = jsUrlPieces.join('/');
-
-  return jsUrl as ConvertedDocumentUrl;
-}
->>>>>>> 853144ca
-
 /**
  * Return a document url property as a OriginalDocumentUrl type.
  */
@@ -88,63 +54,6 @@
 }
 
 /**
-<<<<<<< HEAD
-=======
- * Converts an HTML Import path to a JS module path.
- */
-export function convertHtmlDocumentUrl(htmlUrl: OriginalDocumentUrl):
-    ConvertedDocumentUrl {
-  // TODO(fks): This can be removed later if type-checking htmlUrl is enough
-  if (htmlUrl.startsWith('.') || htmlUrl.startsWith('/')) {
-    throw new Error(
-        `convertDocumentUrl() expects an OriginalDocumentUrl string` +
-        `from the analyzer, but got "${htmlUrl}"`);
-  }
-  // Start the creation of your converted URL, based on on the original URL
-  let jsUrl: string = htmlUrl;
-  // If url points to a bower_components/ dependency, update it to point to
-  // its equivilent node_modules/ npm dependency.
-  if (isBowerDependencyUrl(htmlUrl)) {
-    jsUrl = convertBowerDependencyUrl(htmlUrl);
-  }
-  // Temporary workaround for imports of some shadycss files that wrapped
-  // ES6 modules.
-  if (jsUrl.endsWith('shadycss/apply-shim.html')) {
-    jsUrl = jsUrl.replace(
-        'shadycss/apply-shim.html', 'shadycss/entrypoints/apply-shim.js');
-  }
-  if (jsUrl.endsWith('shadycss/custom-style-interface.html')) {
-    jsUrl = jsUrl.replace(
-        'shadycss/custom-style-interface.html',
-        'shadycss/entrypoints/custom-style-interface.js');
-  }
-  // Convert any ".html" URLs to point to their new ".js" module equivilent
-  jsUrl = replaceHtmlExtensionIfFound(jsUrl);
-  // TODO(fks): Revisit this format? The analyzer returns URLs without this
-  return ('./' + jsUrl) as ConvertedDocumentUrl;
-}
-
-export function convertJsDocumentUrl(oldUrl: OriginalDocumentUrl):
-    ConvertedDocumentUrl {
-  // TODO(fks): This can be removed later if type-checking htmlUrl is enough
-  if (oldUrl.startsWith('.') || oldUrl.startsWith('/')) {
-    throw new Error(
-        `convertDocumentUrl() expects an OriginalDocumentUrl string` +
-        `from the analyzer, but got "${oldUrl}"`);
-  }
-  let newUrl: string = oldUrl;
-  // If url points to a bower_components dependency, update it to point to
-  // its equivilent node_modules npm dependency.
-  if (isBowerDependencyUrl(oldUrl)) {
-    newUrl = convertBowerDependencyUrl(oldUrl);
-  }
-
-  // TODO(fks): Revisit this format? The analyzer returns URLs without this
-  return ('./' + newUrl) as ConvertedDocumentUrl;
-}
-
-/**
->>>>>>> 853144ca
  * Gets a relative URL from one JS module URL to another. Handles expected
  * formatting and relative/absolute urls.
  */
